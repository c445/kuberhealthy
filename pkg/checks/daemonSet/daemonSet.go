// Package daemonSet contains a Kuberhealthy check for the ability to roll out
// a daemonset to a cluster.  Includes validation of cleanup as well.  This
// check provides a high level of confidence that the cluster is operating
// normally.
package daemonSet // import "github.com/Comcast/kuberhealthy/pkg/checks/daemonSet"

import (
	"context"
	"strconv"
	"strings"
	"time"

	log "github.com/sirupsen/logrus"
	_ "k8s.io/client-go/plugin/pkg/client/auth/oidc"

	apiv1 "k8s.io/api/core/v1"
	betaapiv1 "k8s.io/api/extensions/v1beta1"
	"k8s.io/apimachinery/pkg/api/resource"
	metav1 "k8s.io/apimachinery/pkg/apis/meta/v1"
	"k8s.io/client-go/kubernetes"
	"k8s.io/client-go/kubernetes/typed/extensions/v1beta1"
)

// TODO - ingest daemonset name and namespace with flags?
const daemonSetBaseName = "daemonset-test"
const namespace = "kuberhealthy"

// Checker implements a KuberhealthyCheck for daemonset
// deployment and teardown checking.
type Checker struct {
	Namespace         string
	DaemonSet         *betaapiv1.DaemonSet
	ErrorMessages     []string
	shuttingDown      bool
	DaemonSetDeployed bool
	DaemonSetName     string
	hostname          string
	tolerations       []apiv1.Toleration
	client            *kubernetes.Clientset
}

// New creates a new Checker object
func New() (*Checker, error) {

	hostname := getHostname()
	var tolerations []apiv1.Toleration

	testDS := Checker{
		ErrorMessages: []string{},
		Namespace:     namespace,
		DaemonSetName: daemonSetBaseName + "-" + hostname + "-" + strconv.Itoa(int(time.Now().Unix())),
		hostname:      hostname,
		tolerations:   tolerations,
	}

	return &testDS, nil
}

// generateDaemonSetSpec generates a daemon set spec to deploy into the cluster
func (dsc *Checker) generateDaemonSetSpec() {

	terminationGracePeriod := int64(1)

	// find all the taints in the cluster and create a toleration for each
	var err error
	dsc.tolerations, err = findAllUniqueTolerations(dsc.client)
	if err != nil {
		log.Warningln("Unable to generate list of pod scheduling tolerations", err)
	}

	//create the DS object
	log.Infoln("Generating daemon set kubernetes spec.")
	dsc.DaemonSet = &betaapiv1.DaemonSet{
		ObjectMeta: metav1.ObjectMeta{
			Name: dsc.DaemonSetName,
			Labels: map[string]string{
				"app":              dsc.DaemonSetName,
				"source":           "kuberhealthy",
				"creatingInstance": dsc.hostname,
			},
		},
		Spec: betaapiv1.DaemonSetSpec{
			MinReadySeconds: 2,
			Selector: &metav1.LabelSelector{
				MatchLabels: map[string]string{
					"app":              dsc.DaemonSetName,
					"source":           "kuberhealthy",
					"creatingInstance": dsc.hostname,
				},
			},
			Template: apiv1.PodTemplateSpec{
				ObjectMeta: metav1.ObjectMeta{
					Labels: map[string]string{
						"app":              dsc.DaemonSetName,
						"source":           "kuberhealthy",
						"creatingInstance": dsc.hostname,
					},
					Name: dsc.DaemonSetName,
				},
				Spec: apiv1.PodSpec{
					TerminationGracePeriodSeconds: &terminationGracePeriod,
					Tolerations:                   []apiv1.Toleration{},
					Containers: []apiv1.Container{
						apiv1.Container{
							Name:  "sleep",
							Image: "gcr.io/google_containers/pause:0.8.0",
							Resources: apiv1.ResourceRequirements{
								Requests: apiv1.ResourceList{
									apiv1.ResourceCPU:    resource.MustParse("0"),
									apiv1.ResourceMemory: resource.MustParse("0"),
								},
							},
						},
					},
				},
			},
		},
	}

	// Add our generated list of tolerations or any the user input via flag
	dsc.DaemonSet.Spec.Template.Spec.Tolerations = append(dsc.DaemonSet.Spec.Template.Spec.Tolerations, dsc.tolerations...)
	log.Infoln("Deploying daemon set with tolerations: ", dsc.DaemonSet.Spec.Template.Spec.Tolerations)
}

// Name returns the name of this checker
func (dsc *Checker) Name() string {
	return "DaemonSetChecker"
}

// CheckNamespace returns the namespace of this checker
func (dsc *Checker) CheckNamespace() string {
	return dsc.Namespace
}

// Interval returns the interval at which this check runs
func (dsc *Checker) Interval() time.Duration {
	return time.Minute * 15
}

// Timeout returns the maximum run time for this check before it times out
func (dsc *Checker) Timeout() time.Duration {
	return time.Minute * 10
}

// Shutdown signals the DS to begin a cleanup
func (dsc *Checker) Shutdown() error {
	dsc.shuttingDown = true

	// make a context to satisfy pod removal
	ctx := context.Background()
	ctx, cancelCtx := context.WithCancel(ctx)

	// cancel the shutdown context after the timeout
	go func() {
		<-time.After(dsc.Timeout())
		cancelCtx()
	}()

	// if the ds is deployed, delete it
	if dsc.DaemonSetDeployed {
		dsc.remove()
		dsc.waitForPodRemoval(ctx)
	}

	log.Infoln(dsc.Name(), "Daemonset "+dsc.DaemonSetName+" ready for shutdown.")
	return nil

}

// findAllUniqueTolerations returns a list of all taints present on any node group in the cluster
// this is exportable because of a chicken/egg.  We need to determine the taints before
// we construct the testDS in New() and pass them into New()
func findAllUniqueTolerations(client *kubernetes.Clientset) ([]apiv1.Toleration, error) {

	var uniqueTolerations []apiv1.Toleration

	// get a list of all the nodes in the cluster
	nodes, err := client.CoreV1().Nodes().List(metav1.ListOptions{})
	if err != nil {
		return uniqueTolerations, err
	}
	log.Infoln("Searching for unique taints on the cluster.")
	// this keeps track of the unique taint values
	keys := make(map[string]bool)
	// get a list of all taints
	for _, n := range nodes.Items {
		for _, t := range n.Spec.Taints {
			// only add unique entries to the slice
			if _, value := keys[t.Value]; !value {
				keys[t.Value] = true
				// Add the taints to the list as tolerations
				// daemonset.spec.template.spec.tolerations
				uniqueTolerations = append(uniqueTolerations, apiv1.Toleration{Key: t.Key, Value: t.Value, Effect: t.Effect})
			}
		}
	}
	log.Infoln("Found taints to tolerate:", uniqueTolerations)
	return uniqueTolerations, nil
}

// CurrentStatus returns the status of the check as of right now
func (dsc *Checker) CurrentStatus() (bool, []string) {
	if len(dsc.ErrorMessages) > 0 {
		return false, dsc.ErrorMessages
	}
	return true, dsc.ErrorMessages
}

// clearErrors clears all errors from the checker
func (dsc *Checker) clearErrors() {
	dsc.ErrorMessages = []string{}
}

// cleanupOrphans cleans up orphaned pods and daemonsets, if they exist
func (dsc *Checker) cleanupOrphans() error {

	// first, clean up daemonsets
	err := dsc.cleanupOrphanedDaemonsets()
	if err != nil {
		return err
	}

	// we must also remove pods directly because they sometimes are able to exist
	// even when their creating daemonset has been removed.
	err = dsc.cleanupOrphanedPods()
	return err
}

// cleanupOrphanedPods cleans up daemonset pods that shouldn't exist because their
// creating instance is gone.  Sometimes removing daemonsets isnt enough to clean up
// orphaned pods.
func (dsc *Checker) cleanupOrphanedPods() error {
	pods, err := dsc.getAllPods()
	if err != nil {
		log.Errorln("Error fetching pods:", err)
		return err
	}

	// loop on all the daemonsets and ensure that daemonset's creating pod exists.
	// if the creating pod does not exist, then we delete the daemonset.
	for _, p := range pods {
		log.Infoln("Checking if pod is orphaned:", p.Name, "creatingInstance:", p.Labels["creatingInstance"])

		// fetch the creatingInstance label
		creatingDSInstance := p.Labels["app"]

		// if there isnt a creatingInstance label, we assume its an old generation and remove it.
		if len(creatingDSInstance) == 0 {
			log.Warningln("Unable to find app label on pod", p.Name, "assuming orphaned and removing!")
			err := dsc.deletePod(p.Name)
			if err != nil {
				log.Warningln("error when removing orphaned pod due to missing label", p.Name+": ", err)
			}
			continue
		}

		// check if the creatingInstance exists
		exists := dsc.checkIfDSExists(creatingDSInstance)
		if err != nil {
			log.Errorln("error checking if kuberhealthy daemonset exists:", err)
			return err
		}

		// if the owning kuberhealthy pod of the DS does not exist, then we delete the daemonset
		if !exists {
			log.Infoln("Removing orphaned pod", p.Name, "because kuberhealthy ds", creatingDSInstance, "does not exist")
			err := dsc.deletePod(p.Name)
			if err != nil {
				log.Warningln("error when removing orphaned pod", p.Name+": ", err)
				return err
			}
		}
	}
	return nil
}

// cleanupOrphanedDaemonsets cleans up daemonsets that should not exist based on their
// creatingInstance label.
func (dsc *Checker) cleanupOrphanedDaemonsets() error {

	daemonSets, err := dsc.getAllDaemonsets()
	if err != nil {
		log.Errorln("Error fetching daemonsets for cleanup:", err)
		return err
	}

	// loop on all the daemonsets and ensure that daemonset's creating pod exists.
	// if the creating pod does not exist, then we delete the daemonset.
	for _, ds := range daemonSets {
		log.Infoln("Checking if daemonset is orphaned:", ds.Name, "creatingInstance:", ds.Labels["creatingInstance"])

		// fetch the creatingInstance label
		creatingInstance := ds.Labels["creatingInstance"]

		// if there isnt a creatingInstance label, we assume its an old generation and remove it.
		if len(creatingInstance) == 0 {
			log.Warningln("Unable to find hostname with creatingInstance label on ds", ds.Name, "assuming orphaned and removing!")
			err := dsc.deleteDS(ds.Name)
			if err != nil {
				log.Warningln("error when removing orphaned daemonset due to missing label", ds.Name+": ", err)
				return err
			}
			continue
		}

		// check if the creatingInstance exists
		exists := dsc.checkIfPodExists(creatingInstance)
		if err != nil {
			log.Errorln("error checking if kuberhealthy ds exists:", err)
			return err
		}

		// if the owning kuberhealthy pod of the DS does not exist, then we delete the daemonset
		if !exists {
			log.Infoln("Removing orphaned daemonset", ds.Name, "because creating kuberhealthy instance", creatingInstance, "does not exist")
			err := dsc.deleteDS(ds.Name)
			if err != nil {
				log.Warningln("error when removing orphaned daemonset", ds.Name+": ", err)
				return err
			}
		}
	}
	return nil
}

// deleteDS deletes the DS with the specified name
func (dsc *Checker) deleteDS(dsName string) error {

	propagationForeground := metav1.DeletePropagationForeground
	dsClient := dsc.getDaemonSetClient()
	err := dsClient.Delete(dsName, &metav1.DeleteOptions{PropagationPolicy: &propagationForeground})
	return err
}

// deletePod deletes a pod with the specified name
func (dsc *Checker) deletePod(podName string) error {
	propagationForeground := metav1.DeletePropagationForeground
	options := &metav1.DeleteOptions{PropagationPolicy: &propagationForeground}
	err := dsc.client.CoreV1().Pods(dsc.Namespace).Delete(podName, options)
	return err
}

// checkIfDSExists fetches a specific kuberhealthy ds by name to ensure
// it exists.
func (dsc *Checker) checkIfDSExists(dsName string) bool {
	dsClient := dsc.getDaemonSetClient()
	_, err := dsClient.Get(dsName, metav1.GetOptions{})
	if err != nil {
		return false
	}
	return true
}

// checkIfPodExists fetches a specific kuberhealthy pod by name to ensure
// it exists.
func (dsc *Checker) checkIfPodExists(podName string) bool {
	_, err := dsc.client.CoreV1().Pods(dsc.Namespace).Get(podName, metav1.GetOptions{})
	if err != nil {
		return false
	}
	return true
}

// getAllPods fetches all pods in the namespace, for all instances of kuberhealthy
// based on a source=kuberhealthy label.
func (dsc *Checker) getAllPods() ([]apiv1.Pod, error) {

	var allPods []apiv1.Pod
	var cont string

	// fetch the pod objects created by kuberhealthy
	fetchPodList := func() error {
		var podList *apiv1.PodList
		podList, err := dsc.client.Core().Pods(dsc.Namespace).List(metav1.ListOptions{
			LabelSelector: "source=kuberhealthy",
		})
		if err != nil {
<<<<<<< HEAD
			return err
=======
			log.Warningln("Unable to get all pods:", err)
>>>>>>> 98496f9b
		}
		cont = podList.Continue

		// pick the items out and add them to our end results
		for _, p := range podList.Items {
			allPods = append(allPods, p)
		}

		return nil
	}

	// fech the pod list
	err := fetchPodList()
	if err != nil {
		return allPods, err
	}

	// while continue is set, keep fetching items
	for len(cont) > 0 {
		fetchPodList()
	}

	return allPods, nil
}

// getAllDaemonsets fetches all daemonsets in the namespace, for all
// instances of kuberhealthy
func (dsc *Checker) getAllDaemonsets() ([]betaapiv1.DaemonSet, error) {

	var allDS []betaapiv1.DaemonSet
	var cont string
	var err error

	// fetch the ds objects created by kuberhealthy
	fetchDSList := func() {
		var dsList *betaapiv1.DaemonSetList
		dsClient := dsc.getDaemonSetClient()
		dsList, err = dsClient.List(metav1.ListOptions{
			LabelSelector: "source=kuberhealthy",
		})
		if err != nil {
<<<<<<< HEAD
			return
=======
			log.Warningln("Unable to get all Daemon Sets:", err)
>>>>>>> 98496f9b
		}
		cont = dsList.Continue

		// pick the items out and add them to our end results
		for _, ds := range dsList.Items {
			allDS = append(allDS, ds)
		}
	}

	// fech the ds list
	fetchDSList()
	if err != nil {
		return allDS, err
	}

	// while continue is set, keep fetching items
	for len(cont) > 0 {
		fetchDSList()
	}

	return allDS, nil
}

// Run implements the entrypoint for check execution
func (dsc *Checker) Run(client *kubernetes.Clientset) error {

	// make a context for this run
	ctx, cancelCtx := context.WithCancel(context.Background())

	doneChan := make(chan error)

	dsc.client = client

	// run the check in a goroutine and notify the doneChan when completed
	go func(doneChan chan error) {
		err := dsc.doChecks(ctx)
		doneChan <- err
	}(doneChan)

	// wait for either a timeout or job completion
	select {
	case <-time.After(dsc.Interval()):
		// The check has timed out because its time to run again
		cancelCtx() // cancel context
		errorMessage := "Failed to complete checks for " + dsc.Name() + " in time!  Next run came up but check was still running."
		dsc.ErrorMessages = []string{errorMessage}
		log.Errorln(dsc.Name(), errorMessage)
	case <-time.After(dsc.Timeout()):
		// The check has timed out after its specified timeout period
		cancelCtx() // cancel context
		errorMessage := "Failed to complete checks for " + dsc.Name() + " in time!  Timeout was reached."
		dsc.ErrorMessages = []string{errorMessage}
		log.Errorln(dsc.Name(), errorMessage)
	case err := <-doneChan:
		cancelCtx()
		return err
	}

	return nil
}

// doChecks actually runs checking procedures
func (dsc *Checker) doChecks(ctx context.Context) error {

	// clean up any existing daemonsets that may be laying around
	// waiting so not to cause a conflict.  Don't listen to errors here.
	dsc.cleanUp(ctx)

	// deploy the daemonset
	err := dsc.doDeploy(ctx)
	if err != nil {
		return err
	}

	// clean up the daemonset.  Does not return until removed completely or
	// an error occurs
	err = dsc.doRemove(ctx)
	if err != nil {
		return err
	}

	dsc.clearErrors() // clear errors if checks are all good

	// fire off an orphan cleanup in the background on each check run
	go dsc.cleanupOrphans()

	return nil
}

// cleanUp finds and removes any existing daemonsets in case they are
// left abandoned from a race condition.
func (dsc *Checker) cleanUp(ctx context.Context) error {

	// get a DS client
	dsClient := dsc.getDaemonSetClient()

	// check for existing daemonset to cleanup
	ds, err := dsClient.Get(dsc.DaemonSetName, metav1.GetOptions{})

	// if a DS isn't found, then return nil. No cleanup is needed.
	if err != nil && strings.Contains(err.Error(), "not found") {
		return nil
	}
	if err != nil {
		return err
	}

	// if a DS exists, then clean it up
	if ds.Name != "" {
		log.Warningln("Rogue or leftover daemonset.  Removing before running checks")

		// if there wasnt an error, the DS exists and we need to clean it up.
		err = dsc.remove()
		if err != nil {
			return err
		}

		// watch for the daemonset to not exist before returning
		err = dsc.waitForDSRemoval(ctx)
		if err != nil {
			return err
		}

		// wait for ds pods to be deleted
		err = dsc.waitForPodRemoval(ctx)
		return err
	}

	return nil

}

// waitForDSRemoval waits for the daemonset to be removed before returning
func (dsc *Checker) waitForDSRemoval(ctx context.Context) error {
	// repeatedly fetch the DS until it goes away
	for {
		// check for our context to expire to break the loop
		ctxErr := ctx.Err()
		if ctxErr != nil {
			return ctxErr
		}
		time.Sleep(time.Second / 2)
		exists, err := dsc.fetchDS()
		if err != nil {
			return err
		}
		if !exists {
			return nil
		}
	}
}

// fetchDS fetches the ds for the checker from the api server
// and returns a bool indicating if it exists or not
func (dsc *Checker) fetchDS() (bool, error) {
	dsClient := dsc.getDaemonSetClient()
	var firstQuery bool
	var more string
	// pagination
	for firstQuery || len(more) > 0 {
		firstQuery = false
		dsList, err := dsClient.List(metav1.ListOptions{
			Continue: more,
		})
		if err != nil {
			return false, err
		}
		more = dsList.Continue

		// check results for our daemonset
		for _, item := range dsList.Items {
			if item.GetName() == dsc.DaemonSetName {
				// ds does exist, return true
				return true, nil
			}
		}
	}

	// daemonset does not exist, return false
	return false, nil
}

// doDeploy actually deploys the DS into the cluster
func (dsc *Checker) doDeploy(ctx context.Context) error {

	// create DS
	dsc.DaemonSetDeployed = true
	err := dsc.deploy()
	if err != nil {
		dsc.doRemove(ctx)
		return err
	}

	// wait for ds pods to be created
	err = dsc.waitForPodsToComeOnline(ctx)
	return err
}

// doRemove remotes the daemonset from the cluster
func (dsc *Checker) doRemove(ctx context.Context) error {
	// delete ds
	err := dsc.remove()
	if err != nil {
		return err
	}

	// wait for daemonset to be removed
	err = dsc.waitForDSRemoval(ctx)
	if err != nil {
		return err
	}

	// wait for ds pods to be deleted
	err = dsc.waitForPodRemoval(ctx)
	dsc.DaemonSetDeployed = true
	return err
}

// waitForPodsToComeOnline blocks until all pods of the daemonset are deployed and online
func (dsc *Checker) waitForPodsToComeOnline(ctx context.Context) error {

	// counter for DS status check below
	var counter int
	var nodesMissingDSPod []string

	for {
		ctxErr := ctx.Err()
		if ctxErr != nil {
			log.Infoln(dsc.Name(), "Nodes which were unable to schedule before context was cancelled:", nodesMissingDSPod)
			return ctxErr
		}
		time.Sleep(time.Second)

		// if we need to shut down, stop waiting entirely
		if dsc.shuttingDown {
			log.Infoln(dsc.Name(), "Nodes which were unable to schedule before shutdown signal was received:", nodesMissingDSPod)
			return nil
		}

		// check the number of nodes in the cluster.  Make sure we have that many
		// pods scheduled.

		// find nodes missing pods from this daemonset
		nodesMissingDSPod, err := dsc.getNodesMissingDSPod()
		if err != nil {
			log.Warningln(dsc.Name(), "Error determining which node was unschedulable. Retrying.", err)
			continue
		}

		// We want to ensure all the DS pods are up and healthy for at least 5 seconds
		// before moving on. This is to help verify that the DS is _actually_ healthy
		// and to mitigate possible race conditions arising from deleting pods that
		// were _just_ created

		// The DS must not have any nodes missing pods for five iterations in a row
		readySeconds := 5
		if len(nodesMissingDSPod) <= 0 {
			counter++
			log.Infoln("All daemonset pods have been ready for", counter, "/", readySeconds, "seconds.")
			if counter >= readySeconds {
				log.Infoln(dsc.Name(), "Daemonset "+dsc.DaemonSetName+" done deploying pods.")
				return nil
			}
			continue
		}
		// else if we've started counting up but there is a DS pod that went unready
		// reset the counter
		if counter > 0 {
			log.Infoln(dsc.Name(), "Daemonset "+dsc.DaemonSetName+" was ready for", counter, "out of,", readySeconds, "seconds but has left the ready state. Restarting", readySeconds, "second timer.")
			counter = 0
		}
		// If the counter isnt iterating up or being reset, we are still waiting for pods to come online
		log.Infoln(dsc.Name(), "Daemonset check waiting for", len(nodesMissingDSPod), "pods to come up on nodes", nodesMissingDSPod)
	}
}

// getNodesMissingDSPod gets a list of nodes that do not have a DS pod running on them
func (dsc *Checker) getNodesMissingDSPod() ([]string, error) {

	// nodesMissingDSPods holds the final list of nodes missing pods
	var nodesMissingDSPods []string

	// get a list of all the nodes in the cluster
	nodes, err := dsc.client.CoreV1().Nodes().List(metav1.ListOptions{})
	if err != nil {
		return nodesMissingDSPods, err
	}

	// get a list of DS pods
	pods, err := dsc.client.CoreV1().Pods(dsc.Namespace).List(metav1.ListOptions{
		IncludeUninitialized: true,
		LabelSelector:        "app=" + dsc.DaemonSetName + ",source=kuberhealthy",
	})
	if err != nil {
		return nodesMissingDSPods, err
	}

	// populate a node status map. default status is "false", meaning there is
	// not a pod deployed to that node.  We are only adding nodes that tolerate
	// our list of dsc.tolerations
	nodeStatuses := make(map[string]bool)
	for _, n := range nodes.Items {
		if taintsAreTolerated(n.Spec.Taints, dsc.tolerations) {
			nodeStatuses[n.Name] = false
		}
	}

	// Look over all daemonset pods.  Mark any hosts that host one of the pods
	// as "true" in the nodeStatuses map, indicating that a daemonset pod is
	// deployed there.
	//Additionally, only look on nodes with taints that we tolerate
	for _, pod := range pods.Items {
		// the pod should be ready
		if pod.Status.Phase != "Running" {
			continue
		}
		for _, node := range nodes.Items {
			for _, nodeip := range node.Status.Addresses {
				// We are looking for the Internal IP and it needs to match the host IP
				if nodeip.Type != "InternalIP" || nodeip.Address != pod.Status.HostIP {
					continue
				}
				if taintsAreTolerated(node.Spec.Taints, dsc.tolerations) {
					nodeStatuses[node.Name] = true
					break
				}
			}
		}
	}

	// pick out all the nodes without daemonset pods on them and
	// add them to the final results
	for nodeName, hasDS := range nodeStatuses {
		if !hasDS {
			nodesMissingDSPods = append(nodesMissingDSPods, nodeName)
		}
	}

	return nodesMissingDSPods, nil
}

// taintsAreTolerated iterates through all taints and tolerations passed in
// and checks that all taints are tolerated by the supplied tolerations
func taintsAreTolerated(taints []apiv1.Taint, tolerations []apiv1.Toleration) bool {
	for _, taint := range taints {
		var taintIsTolerated bool
		for _, toleration := range tolerations {
			if taint.Key == toleration.Key && taint.Value == toleration.Value {
				taintIsTolerated = true
				break
			}
		}
		// if none of the tolerations match the taint, it is not tolerated
		if !taintIsTolerated {
			return false
		}
	}
	// if all taints have a matching toleration, return true
	return true
}

// Deploy creates a daemon set
func (dsc *Checker) deploy() error {
	//Generate the spec for the DS that we are about to deploy
	dsc.generateDaemonSetSpec()
	//Generate DS client and create the set with the template we just generated
	daemonSetClient := dsc.getDaemonSetClient()
	_, err := daemonSetClient.Create(dsc.DaemonSet)
	dsc.DaemonSetDeployed = true
	return err
}

// remove removes a specified ds from a namespaces
func (dsc *Checker) remove() error {

	// confirm the count we are removing before issuing a delete
	podsClient := dsc.client.CoreV1().Pods(dsc.Namespace)
	pods, err := podsClient.List(metav1.ListOptions{
		IncludeUninitialized: true,
		LabelSelector:        "app=" + dsc.DaemonSetName + ",source=kuberhealthy",
	})
	if err != nil {
		return err
	}
	log.Infoln(dsc.Name(), "removing", len(pods.Items), "daemonset pods")

	// delete the daemonset
	log.Infoln(dsc.Name(), "removing daemonset")
	daemonSetClient := dsc.getDaemonSetClient()
	err = daemonSetClient.Delete(dsc.DaemonSetName, &metav1.DeleteOptions{})
	if err != nil {
		return err
	}

	// issue a delete to every pod. removing the DS alone does not ensure all
	// pods are removed
	log.Infoln(dsc.Name(), "removing daemonset pods")
	err = podsClient.DeleteCollection(&metav1.DeleteOptions{}, metav1.ListOptions{
		IncludeUninitialized: true,
		LabelSelector:        "app=" + dsc.DaemonSetName + ",source=kuberhealthy",
	})
	if err != nil {
		return err
	}
	dsc.DaemonSetDeployed = false
	return nil
}

// waitForPodRemoval waits for the daemonset to finish removal
func (dsc *Checker) waitForPodRemoval(ctx context.Context) error {

	podsClient := dsc.client.CoreV1().Pods(dsc.Namespace)

	// as a fix for kuberhealthy #74 we routinely ask the pods to remove.
	// this is a workaround for a race in kubernetes that sometimes leaves
	// daemonset pods in a 'Ready' state after the daemonset has been deleted
	deleteTicker := time.NewTicker(time.Second * 30)

	// loop until all our daemonset pods are deleted
	for {
		// check for our context to expire to break the loop
		ctxErr := ctx.Err()
		if ctxErr != nil {
			return ctxErr
		}

		pods, err := podsClient.List(metav1.ListOptions{
			IncludeUninitialized: true,
			LabelSelector:        "app=" + dsc.DaemonSetName + ",source=kuberhealthy",
		})
		if err != nil {
			return err
		}

		log.Infoln(dsc.Name(), "using LabelSelector: app="+dsc.DaemonSetName+",source=kuberhealthy")

		// if the delete ticker has ticked, then issue a repeat request
		// for pods to be deleted.  See kuberhealthy issue #74
		select {
		case <-deleteTicker.C:
			log.Infoln(dsc.Name(), "Re-issuing a pod delete command for daemonset checkers.")
			err = podsClient.DeleteCollection(&metav1.DeleteOptions{}, metav1.ListOptions{
				IncludeUninitialized: true,
				LabelSelector:        "app=" + dsc.DaemonSetName + ",source=kuberhealthy",
			})
			if err != nil {
				return err
			}
		default:
		}

		// check all pods for any kuberhealthy test daemonset pods that still exist
		log.Infoln(dsc.Name(), "Daemonset check waiting for", len(pods.Items), "pods to delete")
		for _, p := range pods.Items {
			log.Infoln(dsc.Name(), "Test daemonset pod is still removing:", p.Namespace, p.Name, "on node", p.Spec.NodeName)
		}

		if len(pods.Items) == 0 {
			log.Infoln(dsc.Name(), "Test daemonset has finished removing pods")
			return nil
		}
		time.Sleep(time.Second * 1)
	}

}

// getDaemonSetClient returns a daemon set client, useful for interacting with daemonsets
func (dsc *Checker) getDaemonSetClient() v1beta1.DaemonSetInterface {
	return dsc.client.ExtensionsV1beta1().DaemonSets(dsc.Namespace)
}<|MERGE_RESOLUTION|>--- conflicted
+++ resolved
@@ -375,11 +375,7 @@
 			LabelSelector: "source=kuberhealthy",
 		})
 		if err != nil {
-<<<<<<< HEAD
-			return err
-=======
 			log.Warningln("Unable to get all pods:", err)
->>>>>>> 98496f9b
 		}
 		cont = podList.Continue
 
@@ -421,11 +417,7 @@
 			LabelSelector: "source=kuberhealthy",
 		})
 		if err != nil {
-<<<<<<< HEAD
-			return
-=======
 			log.Warningln("Unable to get all Daemon Sets:", err)
->>>>>>> 98496f9b
 		}
 		cont = dsList.Continue
 
