--- conflicted
+++ resolved
@@ -66,12 +66,8 @@
     enabled: true
     image:
       repository: quay.io/comcast/deployment-check
-<<<<<<< HEAD
       tag: 1.1.1
-=======
-      tag: 1.1.0
     nodeSelector: {}
->>>>>>> 8102543e
   dnsInternal:
     enabled: true
     image:
