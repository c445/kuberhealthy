--- conflicted
+++ resolved
@@ -8,19 +8,11 @@
   runInterval: {{ .Values.check.podStatus.runInterval }}
   timeout: {{ .Values.check.podStatus.timeout }}
   podSpec:
-<<<<<<< HEAD
-      {{- if .Values.securityContext.enabled }}
-    securityContext:
-      runAsUser: {{ .Values.securityContext.runAsUser }}
-      fsGroup: {{ .Values.securityContext.fsGroup }}
-      {{- end}}
-=======
     {{- if .Values.securityContext.enabled }}
     securityContext:
       runAsUser: {{ .Values.securityContext.runAsUser }}
       fsGroup: {{ .Values.securityContext.fsGroup }}
     {{- end}}
->>>>>>> 0cc21891
     containers:
       - env:
           - name: SKIP_DURATION
@@ -44,11 +36,7 @@
         securityContext:
           allowPrivilegeEscalation: {{ .Values.securityContext.allowPrivilegeEscalation }}
           readOnlyRootFilesystem: {{ .Values.securityContext.readOnlyRootFilesystem }}
-<<<<<<< HEAD
-          {{- end}}
-=======
         {{- end }}
->>>>>>> 0cc21891
     {{- if .Values.check.podStatus.nodeSelector }}
     nodeSelector:
 {{- toYaml .Values.check.podStatus.nodeSelector | nindent 6 }}
