---
apiVersion: apiextensions.k8s.io/v1beta1
kind: CustomResourceDefinition
metadata:
  name: khchecks.comcast.github.io
spec:
  group: comcast.github.io
  version: v1
  scope: Namespaced
  names:
    plural: khchecks
    singular: khcheck
    kind: KuberhealthyCheck
    shortNames:
      - khc  
      
---
apiVersion: apiextensions.k8s.io/v1beta1
kind: CustomResourceDefinition
metadata:
  name: khstates.comcast.github.io
spec:
  group: comcast.github.io
  version: v1
  scope: Namespaced
  names:
    plural: khstates
    singular: khstate
    kind: KuberhealthyState
    shortNames:
      - khs
---
# Source: kuberhealthy/templates/namespace.yaml
apiVersion: v1
kind: Namespace
metadata:
  name: kuberhealthy
spec:
  finalizers:
  - kubernetes
---
# Source: kuberhealthy/templates/poddisruptionbudget.yaml
apiVersion: policy/v1beta1
kind: PodDisruptionBudget
metadata:
  name:  kuberhealthy-pdb
  namespace: kuberhealthy
spec:
  minAvailable: 1
  selector:
    matchLabels:
      app: kuberhealthy
---
# Source: kuberhealthy/templates/configmap.yaml
apiVersion: v1
kind: ConfigMap
metadata:
  labels:
    app: "prometheus"
    prometheus: prometheus
    role: alert-rules
  name: kuberhealthy
data:
  kuberhealthy.rules: |-
    groups:
    - name: ./kuberhealthy.rules
      rules:
      - alert: KuberhealthyError
        expr: kuberhealthy_running < 1
        for: 5m
        labels:
          severity: critical
        annotations:
          description: Kuberhealthy is not healthy
      - alert: ClusterUnhealthy
        expr: kuberhealthy_cluster_state < 1
        for: 5m
        labels:
          severity: critical
        annotations:
          description: Kuberhealthy shows that the cluster is not healthy
---
# Source: kuberhealthy/templates/check-reaper.yaml
apiVersion: v1
kind: ServiceAccount
metadata:
  name: check-reaper
  namespace: kuberhealthy
---
# Source: kuberhealthy/templates/khcheck-daemonset.yaml
apiVersion: v1
kind: ServiceAccount
metadata:
  name: daemonset-khcheck
  namespace: kuberhealthy
---
# Source: kuberhealthy/templates/khcheck-deployment.yaml
apiVersion: v1
kind: ServiceAccount
metadata:
  name: deployment-sa
  namespace: kuberhealthy
---
# Source: kuberhealthy/templates/serviceaccount.yaml
apiVersion: v1
kind: ServiceAccount
metadata:
  name: kuberhealthy
  namespace: kuberhealthy
---
# Source: kuberhealthy/templates/clusterrole.yaml
apiVersion: "rbac.authorization.k8s.io/v1"
kind: ClusterRole
metadata:
  name: kuberhealthy
rules:
  - apiGroups:
    - apps
    resources:
    - daemonsets
    verbs:
    - create
    - delete
    - deletecollection
    - get
    - list
    - patch
    - update
    - watch
  - apiGroups:
    - extensions
    resources:
    - daemonsets
    verbs:
    - create
    - delete
    - deletecollection
    - get
    - list
    - patch
    - update
    - watch
  - apiGroups:
    - ""
    resources:
    - pods
    verbs:
    - create
    - delete
    - deletecollection
    - get
    - list
    - patch
    - update
    - watch
  - apiGroups:
    - comcast.github.io
    resources:
    - khstates
    - khchecks
    verbs:
    - "*"
  - apiGroups:
    - ""
    resources:
    - namespaces
    - componentstatuses
    - nodes
    verbs:
    - get
    - list
    - watch
---
# Source: kuberhealthy/templates/check-reaper.yaml
apiVersion: rbac.authorization.k8s.io/v1beta1
kind: ClusterRoleBinding
metadata:
  name: check-reaper
<<<<<<< HEAD
=======
  namespace: kuberhealthy
>>>>>>> 529f7b5b
roleRef:
  apiGroup: rbac.authorization.k8s.io
  kind: ClusterRole
  name: admin
subjects:
  - kind: ServiceAccount
    name: check-reaper
    namespace: kuberhealthy
---
# Source: kuberhealthy/templates/clusterrolebinding.yaml
apiVersion: "rbac.authorization.k8s.io/v1"
kind: ClusterRoleBinding
metadata:
  name: kuberhealthy
roleRef:
  apiGroup: rbac.authorization.k8s.io
  kind: ClusterRole
  name: kuberhealthy
subjects:
- kind: ServiceAccount
  name: kuberhealthy
  namespace: kuberhealthy
---
# Source: kuberhealthy/templates/khcheck-daemonset.yaml
apiVersion: rbac.authorization.k8s.io/v1
kind: Role
metadata:
  name: ds-admin
  namespace: kuberhealthy
rules:
  - apiGroups:
      - ""
      - extensions
      - app
    resources:
      - daemonsets
      - pods
    verbs:
      - create
      - delete
      - deletecollection
      - get
      - list
      - patch
      - update
      - watch
---
# Source: kuberhealthy/templates/khcheck-deployment.yaml
apiVersion: rbac.authorization.k8s.io/v1
kind: Role
metadata:
  name: deployment-service-role
  namespace: kuberhealthy
rules:
  - apiGroups:
      - "apps"
    resources:
      - deployments
    verbs:
      - create
      - delete
      - get
      - list
      - patch
      - update
      - watch
  - apiGroups:
      - ""
    resources:
      - services
    verbs:
      - create
      - delete
      - get
      - list
      - patch
      - update
      - watch
  - apiGroups:
      - ""
    resources:
      - pods
    verbs:
      - get
      - list
      - watch
---
# Source: kuberhealthy/templates/khcheck-daemonset.yaml
apiVersion: rbac.authorization.k8s.io/v1
kind: RoleBinding
metadata:
  name: daemonset-khcheck
  namespace: kuberhealthy
roleRef:
  apiGroup: rbac.authorization.k8s.io
  kind: Role
  name: ds-admin
subjects:
  - kind: ServiceAccount
    name: daemonset-khcheck
---
# Source: kuberhealthy/templates/khcheck-deployment.yaml
apiVersion: rbac.authorization.k8s.io/v1
kind: RoleBinding
metadata:
  name: deployment-check-rb
  namespace: kuberhealthy
roleRef:
  apiGroup: rbac.authorization.k8s.io
  kind: Role
  name: deployment-service-role
subjects:
  - kind: ServiceAccount
    name: deployment-sa
---
# Source: kuberhealthy/templates/service.yaml
apiVersion: v1
kind: Service
metadata:
  labels:
    app: kuberhealthy
  name: kuberhealthy
  namespace: kuberhealthy
  annotations:
    prometheus.io/scrape: "true"
    prometheus.io/port: "80"
    prometheus.io/path: "/metrics"
spec:
  type: ClusterIP
  ports:
  - port: 80
    name: http
    targetPort: http
  selector:
    app: kuberhealthy
---
# Source: kuberhealthy/templates/deployment.yaml
apiVersion: apps/v1
kind: Deployment
metadata:
  name: kuberhealthy
  namespace: kuberhealthy
  labels:
    app: kuberhealthy
spec:
  replicas: 2
  selector:
    matchLabels:
      app: kuberhealthy
  strategy:
    rollingUpdate:
      maxSurge: 0
      maxUnavailable: 1
    type: RollingUpdate
  template:
    metadata:
      labels:
        app: kuberhealthy
    spec:
      serviceAccountName: kuberhealthy
      automountServiceAccountToken: true
      containers:
      - image: quay.io/comcast/kuberhealthy:2.0.0
        command: [/app/kuberhealthy]
        ports:
        - containerPort: 8080
          name: http
        securityContext:
          runAsNonRoot: true
          runAsUser: 999
          allowPrivilegeEscalation: false
        imagePullPolicy: IfNotPresent
        livenessProbe:
          failureThreshold: 3
          initialDelaySeconds: 2
          periodSeconds: 4
          successThreshold: 1
          tcpSocket:
            port: 8080
          timeoutSeconds: 1
        name: kuberhealthy
        env:
          - name: POD_NAME
            valueFrom:
              fieldRef:
                fieldPath: metadata.name
          - name: POD_NAMESPACE
            valueFrom:
              fieldRef:
                fieldPath: metadata.namespace
        readinessProbe:
          failureThreshold: 3
          initialDelaySeconds: 2
          periodSeconds: 4
          successThreshold: 1
          tcpSocket:
            port: 8080
          timeoutSeconds: 1
        resources:
          requests:
            cpu: 400m
            memory: 300Mi
      restartPolicy: Always
      terminationGracePeriodSeconds: 60
---
# Source: kuberhealthy/templates/check-reaper.yaml
apiVersion: batch/v1beta1
kind: CronJob
metadata:
  name: check-reaper
  namespace: kuberhealthy
spec:
  schedule: "*/3 * * * *"
  jobTemplate:
    spec:
      template:
        spec:
          containers:
            - name: check-reaper
              image: quay.io/comcast/check-reaper:1.0.0
              imagePullPolicy: Always
          restartPolicy: OnFailure
          serviceAccountName: check-reaper
  concurrencyPolicy: Forbid
---
# Source: kuberhealthy/templates/khcheck-daemonset.yaml
apiVersion: comcast.github.io/v1
kind: KuberhealthyCheck
metadata:
  name: daemonset
  namespace: kuberhealthy
spec:
  runInterval: 15m
  timeout: 12m
  podSpec:
    containers:
      - env:
          - name: POD_NAMESPACE
            valueFrom:
              fieldRef:
                fieldPath: metadata.namespace
          - name: CHECK_POD_TIMEOUT
            value: "10m"
        image: quay.io/comcast/kh-daemonset-check:2.0.0
        imagePullPolicy: IfNotPresent
        name: main
        resources:
          requests:
            cpu: 10m
            memory: 50Mi
    serviceAccountName: daemonset-khcheck
---
# Source: kuberhealthy/templates/khcheck-deployment.yaml
apiVersion: comcast.github.io/v1
kind: KuberhealthyCheck
metadata:
  name: deployment
  namespace: kuberhealthy
spec:
  runInterval: 5m
  timeout: 15m
  podSpec:
    containers:
    - name: deployment
      image: quay.io/comcast/deployment-check:1.0.4
      imagePullPolicy: IfNotPresent
      env:
        - name: CHECK_DEPLOYMENT_REPLICAS
          value: "4"
        - name: CHECK_DEPLOYMENT_ROLLING_UPDATE
          value: "true"
      resources:
        requests:
          cpu: 25m
          memory: 15Mi
        limits:
          cpu: 40m
      restartPolicy: Always
    serviceAccountName: deployment-sa
    terminationGracePeriodSeconds: 60
---
# Source: kuberhealthy/templates/khcheck-dns.yaml
apiVersion: comcast.github.io/v1
kind: KuberhealthyCheck
metadata:
  name: dns-status-internal
  namespace: kuberhealthy
spec:
  runInterval: 2m
  timeout: 15m
  podSpec:
    containers:
      - env:
          - name: CHECK_POD_TIMEOUT
            value: "110s"
          - name: HOSTNAME
            value: "kubernetes.default"
        image: quay.io/comcast/dns-status-check:1.0.0
        imagePullPolicy: IfNotPresent
        name: main
        resources:
          requests:
            cpu: 10m
            memory: 50Mi<|MERGE_RESOLUTION|>--- conflicted
+++ resolved
@@ -176,10 +176,7 @@
 kind: ClusterRoleBinding
 metadata:
   name: check-reaper
-<<<<<<< HEAD
-=======
-  namespace: kuberhealthy
->>>>>>> 529f7b5b
+  namespace: kuberhealthy
 roleRef:
   apiGroup: rbac.authorization.k8s.io
   kind: ClusterRole
