apiVersion: comcast.github.io/v1
kind: KuberhealthyCheck
metadata:
  name: dns-status-external
  namespace: kuberhealthy
spec:
  runInterval: 2m
  timeout: 15m
  podSpec:
    containers:
      - env:
          - name: HOSTNAME
            value: "google.com"
<<<<<<< HEAD
=======
          - name: NODE_NAME
            valueFrom:
              fieldRef:
                fieldPath: spec.nodeName
>>>>>>> 753b184b
        image: kuberhealthy/dns-resolution-check:v1.3.0
        imagePullPolicy: IfNotPresent
        name: main
        resources:
          requests:
            cpu: 10m
            memory: 50Mi<|MERGE_RESOLUTION|>--- conflicted
+++ resolved
@@ -11,13 +11,10 @@
       - env:
           - name: HOSTNAME
             value: "google.com"
-<<<<<<< HEAD
-=======
           - name: NODE_NAME
             valueFrom:
               fieldRef:
                 fieldPath: spec.nodeName
->>>>>>> 753b184b
         image: kuberhealthy/dns-resolution-check:v1.3.0
         imagePullPolicy: IfNotPresent
         name: main
